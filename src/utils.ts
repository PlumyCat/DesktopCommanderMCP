--- conflicted
+++ resolved
@@ -133,21 +133,6 @@
  * @returns Promise that resolves with the operation result or the default value on timeout
  */
 export function withTimeout<T>(
-<<<<<<< HEAD
-    operation: Promise<T>, 
-    timeoutMs: number, 
-    operationName: string,
-    defaultValue: T
-  ): Promise<T> {
-    return new Promise((resolve) => {
-      let isCompleted = false;
-      
-      // Set up timeout
-      const timeoutId = setTimeout(() => {
-        if (!isCompleted) {
-          isCompleted = true;
-          resolve(defaultValue);
-=======
   operation: Promise<T>, 
   timeoutMs: number, 
   operationName: string,
@@ -186,25 +171,7 @@
           } else {
             reject(error);
           }
->>>>>>> 20983dc9
         }
-      }, timeoutMs);
-      
-      // Execute the operation
-      operation
-        .then(result => {
-          if (!isCompleted) {
-            isCompleted = true;
-            clearTimeout(timeoutId);
-            resolve(result);
-          }
-        })
-        .catch(error => {
-          if (!isCompleted) {
-            isCompleted = true;
-            clearTimeout(timeoutId);
-            resolve(defaultValue);
-          }
-        });
-    });
-  }+      });
+  });
+}